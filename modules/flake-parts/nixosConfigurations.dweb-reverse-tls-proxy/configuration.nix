--- conflicted
+++ resolved
@@ -279,8 +279,26 @@
         }
       '';
     };
-
-<<<<<<< HEAD
+    
+    # stub for redirecting the holochain-ci cachix to a DNS we're in control of.
+    # the use-case is that we can now override this DNS at local events and insert a transparent nix cache
+    "cachix.${fqdn2domain}:443" = {
+      useACMEHost = fqdn2domain;
+      extraConfig = ''
+        respond /api/v1/cache/holochain-ci `{"githubUsername":"","isPublic":true,"name":"holochain-ci","permission":"Read","preferredCompressionMethod":"ZSTD","publicSigningKeys":["holochain-ci.cachix.org-1:5IUSkZc0aoRS53rfkvH9Kid40NpyjwCMCzwRTXy+QN8="],"uri":"https://holochain-ci.cachix.infra.holochain.org"}`
+
+        redir / https://cachix.org{uri}
+      '';
+    };
+
+    "holochain-ci.cachix.${fqdn2domain}:443" = {
+      useACMEHost = fqdn2domain;
+      extraConfig = ''
+        redir https://holochain-ci.cachix.org{uri}
+        # reverse_proxy https://holochain-ci.cachix.org
+      '';
+    };
+    
     # "nomad.${fqdn2domain}:443" = {
     #   useACMEHost = fqdn2domain;
     #   extraConfig = ''
@@ -297,27 +315,6 @@
     sopsFile = ../../../secrets/nomad/servers/keys.yaml;
     owner = config.users.extraUsers.nomad.name;
     group = config.users.groups.nomad.name;
-=======
-    # stub for redirecting the holochain-ci cachix to a DNS we're in control of.
-    # the use-case is that we can now override this DNS at local events and insert a transparent nix cache
-    "cachix.${fqdn2domain}:443" = {
-      useACMEHost = fqdn2domain;
-      extraConfig = ''
-        respond /api/v1/cache/holochain-ci `{"githubUsername":"","isPublic":true,"name":"holochain-ci","permission":"Read","preferredCompressionMethod":"ZSTD","publicSigningKeys":["holochain-ci.cachix.org-1:5IUSkZc0aoRS53rfkvH9Kid40NpyjwCMCzwRTXy+QN8="],"uri":"https://holochain-ci.cachix.infra.holochain.org"}`
-
-        redir / https://cachix.org{uri}
-      '';
-    };
-
-    "holochain-ci.cachix.${fqdn2domain}:443" = {
-      useACMEHost = fqdn2domain;
-      extraConfig = ''
-        redir https://holochain-ci.cachix.org{uri}
-        # reverse_proxy https://holochain-ci.cachix.org
-      '';
-    };
-
->>>>>>> 4c9e6d67
   };
 
   services.nomad = {
