{
  config,
  lib,
  inputs,
  self,
  pkgs,
  ...
}: let
  ipv4 = "5.78.43.185";
  ipv6Prefix = "2a01:4ff:1f0:872a";
  fqdn2domain = "infra.holochain.org";
in {
  imports = [
    inputs.disko.nixosModules.disko
    inputs.srvos.nixosModules.server
    inputs.srvos.nixosModules.mixins-terminfo
    inputs.srvos.nixosModules.hardware-hetzner-cloud

    inputs.sops-nix.nixosModules.sops

    self.nixosModules.holo-users
    ../../nixos/shared.nix
    ../../nixos/shared-nix-settings.nix
  ];

  networking.hostName = "dweb-reverse-tls-proxy"; # Define your hostname.

  hostName = ipv4;

  nix.settings.max-jobs = 8;

  nix.settings.substituters = [
    "https://holochain-ci.cachix.org"
  ];

  nix.settings.trusted-public-keys = [
    "holochain-ci.cachix.org-1:5IUSkZc0aoRS53rfkvH9Kid40NpyjwCMCzwRTXy+QN8="
  ];

  boot.loader.grub = {
    efiSupport = false;
    device = "/dev/sda";
  };
  # boot.loader.systemd-boot.enable = true;
  # boot.loader.efi.canTouchEfiVariables = true;
  boot.kernelPackages = pkgs.linuxPackages_latest;

  systemd.network.networks."10-uplink".networkConfig.Address = "${ipv6Prefix}::1/64";

  disko.devices.disk.sda = {
    device = "/dev/sda";
    type = "disk";
    content = {
      type = "table";
      format = "gpt";
      partitions = [
        {
          name = "boot";
          start = "0";
          end = "1M";
          part-type = "primary";
          flags = ["bios_grub"];
        }
        {
          name = "root";
          start = "1M";
          end = "100%";
          part-type = "primary";
          bootable = true;
          content = {
            type = "btrfs";
            extraArgs = ["-f"]; # Override existing partition
            subvolumes = {
              # Subvolume name is different from mountpoint
              "/rootfs" = {
                mountpoint = "/";
              };
              "/nix" = {
                mountOptions = ["noatime"];
              };
            };
          };
        }
      ];
    };
  };

  system.stateVersion = "23.05";

  ### ZeroTier
  services.zerotierone = {
    enable = lib.mkDefault true;
  };
  nixpkgs.config.allowUnfreePredicate = pkg:
    builtins.elem (lib.getName pkg) [
      "zerotierone"
    ];

  sops.secrets.zerotieroneNetworks = {
    sopsFile = ../../../secrets/dweb-reverse-tls-proxy/zerotier.txt;
    format = "binary";
  };
  systemd.services.zerotieroneSecretNetworks = {
    enable = true;
    requiredBy = ["zerotierone.service"];
    partOf = ["zerotierone.service"];

    serviceConfig.Type = "oneshot";
    serviceConfig.RemainAfterExit = true;

    script = let
      secret = config.sops.secrets.zerotieroneNetworks;
    in ''
      # include the secret's hash to trigger a restart on change
      # ${builtins.hashString "sha256" (builtins.toJSON secret)}

      ${config.systemd.services.zerotierone.preStart}

      rm -rf /var/lib/zerotier-one/networks.d/*.conf
      for network in `grep -v '#' ${secret.path}`; do
        touch /var/lib/zerotier-one/networks.d/''${network}.conf
      done
    '';
  };

  networking.firewall.allowedTCPPorts = [
    53
    80
    443
    8030

    # nomad
    4646
    4647
  ];

  networking.firewall.allowedUDPPorts = [53];

  # dynamic port ranges used by nomad services
  networking.firewall.allowedTCPPortRanges = [
    {
      from = 20000;
      to = 32000;
    }
  ];
  networking.firewall.allowedUDPPortRanges = [
    {
      from = 20000;
      to = 32000;
    }
  ];

  ### BIND and ACME

  system.activationScripts.bind-zones.text = ''
    mkdir -p /etc/bind/zones
    chown named:named /etc/bind/zones
  '';

  environment.etc."bind/zones/${fqdn2domain}.zone" = {
    enable = true;
    user = "named";
    group = "named";
    mode = "0644";
    text = ''
      $ORIGIN .
      $TTL 60 ; 1 minute
      ${fqdn2domain} IN SOA ns1.${fqdn2domain}. admin.holochain.org. (
                                        2001062504 ; serial
                                        21600      ; refresh (6 hours)
                                        3600       ; retry (1 hour)
                                        604800     ; expire (1 week)
                                        86400      ; minimum (1 day)
                                      )

                              NS      ns1.${fqdn2domain}.
      $ORIGIN ${fqdn2domain}.
      ns1            A             ${ipv4}
      ${fqdn2domain}.       A             ${ipv4}

      ams2023sep.events.${fqdn2domain}.     A 127.0.0.1

      *.${fqdn2domain}.     CNAME         ${fqdn2domain}.
    '';
  };

  services.bind = {
    enable = true;
    extraConfig = ''
      include "/var/lib/secrets/*-dnskeys.conf";
    '';
    zones = [
      {
        name = fqdn2domain;
        allowQuery = ["any"];
        file = "/etc/bind/zones/${fqdn2domain}.zone";
        master = true;
        extraConfig = "allow-update { key rfc2136key.${fqdn2domain}.; };";
      }
    ];
  };

  security.acme = {
    acceptTerms = true;
    defaults = {
      email = "admin@holochain.org";
    };

    certs."${fqdn2domain}" = {
      domain = "*.${fqdn2domain}";
      extraDomainNames = [
        "*.cachix.${fqdn2domain}"
      ];
      dnsProvider = "rfc2136";
      credentialsFile = "/var/lib/secrets/${fqdn2domain}-dnskeys.secret";
      # We don't need to wait for propagation since this is a local DNS server
      dnsPropagationCheck = false;
    };

    # can be used for debugging
    # preliminarySelfsigned = true;
    # server = "https://acme-staging-v02.api.letsencrypt.org/directory";
  };

  systemd.services.dns-rfc2136-2-conf = let
    dnskeysConfPath = "/var/lib/secrets/${fqdn2domain}-dnskeys.conf";
    dnskeysSecretPath = "/var/lib/secrets/${fqdn2domain}-dnskeys.secret";
  in {
    requiredBy = ["acme-${fqdn2domain}.service" "bind.service"];
    before = ["acme-${fqdn2domain}.service" "bind.service"];
    unitConfig = {
      ConditionPathExists = "!${dnskeysConfPath}";
    };
    serviceConfig = {
      Type = "oneshot";
      UMask = 0077;
    };
    path = [pkgs.bind];
    script = ''
      mkdir -p /var/lib/secrets
      chmod 755 /var/lib/secrets
      tsig-keygen rfc2136key.${fqdn2domain} > ${dnskeysConfPath}
      chown named:root ${dnskeysConfPath}
      chmod 400 ${dnskeysConfPath}

      # extract secret value from the dnskeys.conf
      while read x y; do if [ "$x" = "secret" ]; then secret="''${y:1:''${#y}-3}"; fi; done < ${dnskeysConfPath}

      cat > ${dnskeysSecretPath} << EOF
      RFC2136_NAMESERVER='127.0.0.1:53'
      RFC2136_TSIG_ALGORITHM='hmac-sha256.'
      RFC2136_TSIG_KEY='rfc2136key.${fqdn2domain}'
      RFC2136_TSIG_SECRET='$secret'
      EOF
      chmod 400 ${dnskeysSecretPath}
    '';
  };

  ### Caddy
  users.users.caddy.extraGroups = ["acme"];
  services.caddy.enable = true;
  services.caddy.virtualHosts = {
    "steveej.${fqdn2domain}:443" = {
      useACMEHost = fqdn2domain;
      extraConfig = ''
        reverse_proxy http://172.24.154.109:80 {
          transport http {
            keepalive 1d
          }
        }
      '';
    };

    # zippy 1 / emerge-3
    "dweb1.${fqdn2domain}:443" = {
      useACMEHost = fqdn2domain;
      extraConfig = ''
        reverse_proxy http://172.24.135.11:80 {
          transport http {
            keepalive 1d
          }
        }
      '';
    };
    
    # stub for redirecting the holochain-ci cachix to a DNS we're in control of.
    # the use-case is that we can now override this DNS at local events and insert a transparent nix cache
    "cachix.${fqdn2domain}:443" = {
      useACMEHost = fqdn2domain;
      extraConfig = ''
        respond /api/v1/cache/holochain-ci `{"githubUsername":"","isPublic":true,"name":"holochain-ci","permission":"Read","preferredCompressionMethod":"ZSTD","publicSigningKeys":["holochain-ci.cachix.org-1:5IUSkZc0aoRS53rfkvH9Kid40NpyjwCMCzwRTXy+QN8="],"uri":"https://holochain-ci.cachix.infra.holochain.org"}`

        redir / https://cachix.org{uri}
      '';
    };

    "holochain-ci.cachix.${fqdn2domain}:443" = {
      useACMEHost = fqdn2domain;
      extraConfig = ''
        redir https://holochain-ci.cachix.org{uri}
        # reverse_proxy https://holochain-ci.cachix.org
      '';
    };
<<<<<<< HEAD
=======
    
    # "nomad.${fqdn2domain}:443" = {
    #   useACMEHost = fqdn2domain;
    #   extraConfig = ''
    #     reverse_proxy http://127.0.0.1:4646 {
    #       transport http {
    #         tls_insecure_skip_verify
    #       }
    #     }
    #   '';
    # };
  };

  sops.secrets.global-server-nomad-key = {
    sopsFile = ../../../secrets/nomad/servers/keys.yaml;
    owner = config.users.extraUsers.nomad.name;
    group = config.users.groups.nomad.name;
  };

  services.nomad = {
    enable = true;
    package = self.packages.${pkgs.system}.nomad;
    enableDocker = false;
    dropPrivileges = false;

    extraPackages = [
      pkgs.coreutils
      pkgs.nix
      pkgs.bash
      pkgs.gitFull
      pkgs.cacert
    ];

    settings = {
      advertise = {
        http = config.hostName;
      };

      bind_addr = config.hostName;

      server = {
        enabled = true;
        bootstrap_expect = 1;

        server_join = {
          retry_join = [
            config.hostName
          ];
        };
      };
      client = {
        enabled = true;

        node_class = "testing";

        meta = {
          inherit (pkgs.targetPlatform) system;

          features = builtins.concatStringsSep "," [
            "poc-1"
            "poc-2"
            "ipv4-public"
            "nix"
            "nixos"
          ];

          machine_type = "vps";
        };
      };
      plugin.raw_exec.config.enabled = true;

      tls = {
        http = true;
        rpc = true;
        ca_file = ../../../secrets/nomad/admin/nomad-agent-ca.pem;
        cert_file = ../../../secrets/nomad/servers/global-server-nomad.pem;
        key_file = config.sops.secrets.global-server-nomad-key.path;

        verify_server_hostname = true;
        verify_https_client = true;
      };
    };
>>>>>>> c849a1ca
  };

  users.extraUsers.nomad.isNormalUser = true;
  users.extraUsers.nomad.isSystemUser = false;
  users.extraUsers.nomad.group = "nomad";
  users.extraUsers.nomad.home = config.services.nomad.settings.data_dir;
  users.extraUsers.nomad.createHome = true;
  users.groups.nomad.members = ["nomad"];

  systemd.services.nomad.serviceConfig.User = "nomad";
  systemd.services.nomad.serviceConfig.Group = "nomad";
}<|MERGE_RESOLUTION|>--- conflicted
+++ resolved
@@ -282,7 +282,7 @@
         }
       '';
     };
-    
+
     # stub for redirecting the holochain-ci cachix to a DNS we're in control of.
     # the use-case is that we can now override this DNS at local events and insert a transparent nix cache
     "cachix.${fqdn2domain}:443" = {
@@ -301,19 +301,6 @@
         # reverse_proxy https://holochain-ci.cachix.org
       '';
     };
-<<<<<<< HEAD
-=======
-    
-    # "nomad.${fqdn2domain}:443" = {
-    #   useACMEHost = fqdn2domain;
-    #   extraConfig = ''
-    #     reverse_proxy http://127.0.0.1:4646 {
-    #       transport http {
-    #         tls_insecure_skip_verify
-    #       }
-    #     }
-    #   '';
-    # };
   };
 
   sops.secrets.global-server-nomad-key = {
@@ -385,7 +372,6 @@
         verify_https_client = true;
       };
     };
->>>>>>> c849a1ca
   };
 
   users.extraUsers.nomad.isNormalUser = true;
