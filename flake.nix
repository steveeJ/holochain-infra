--- conflicted
+++ resolved
@@ -42,20 +42,13 @@
     #   url = "https://github.com/maackle.keys";
     #   flake = false;
     # };
-<<<<<<< HEAD
-    # hash mismatch
-=======
-
+    
     # hash mismatch 20230821
->>>>>>> 4c9e6d67
     # keys_neonphog = {
     #   url = "https://github.com/neonphog.keys";
     #   flake = false;
     # };
-<<<<<<< HEAD
-=======
 
->>>>>>> 4c9e6d67
     # TODO: re-enable once the change is verified
     # keys_thedavidmeister = {
     #   url = "https://github.com/thedavidmeister.keys";
